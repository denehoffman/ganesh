--- conflicted
+++ resolved
@@ -59,11 +59,7 @@
 /// ```
 ///
 /// [^1]: Armijo, Larry (1966). "Minimization of functions having Lipschitz continuous first partial derivatives". Pacific J. Math. **16** (1): 1–3. doi:10.2140/pjm.1966.16.1.
-<<<<<<< HEAD
 #[derive(TypedBuilder)]
-=======
-#[derive(Debug, TypedBuilder)]
->>>>>>> a42292f2
 pub struct BacktrackingLineSearch<F>
 where
     F: Field + 'static,
@@ -123,11 +119,7 @@
 /// [^1]: Armijo, Larry (1966). "Minimization of functions having Lipschitz continuous first partial derivatives". Pacific J. Math. **16** (1): 1–3. doi:10.2140/pjm.1966.16.1.
 /// [^2]: Nocedal, Jorge; Wright, Stephen J. (2000), Numerical Optimization, Springer-Verlag, ISBN 0-387-98793-2
 /// [^3]: Truong, T. T.; Nguyen, H.-T. (6 September 2020). "Backtracking Gradient Descent Method and Some Applications in Large Scale Optimisation. Part 2: Algorithms and Experiments". Applied Mathematics & Optimization. **84** (3): 2557–2586. doi:10.1007/s00245-020-09718-8. hdl:10852/79322.
-<<<<<<< HEAD
 #[derive(TypedBuilder)]
-=======
-#[derive(Debug, TypedBuilder)]
->>>>>>> a42292f2
 pub struct TwoWayBacktrackingLineSearch<F>
 where
     F: Field,
@@ -215,13 +207,11 @@
 /// ```math
 /// \alpha_S = \frac{\Delta\vec{x}\cdot\Delta\vec{x}}{\Delta\vec{x}\cdot\Delta\vec{g}}
 /// ```
-<<<<<<< HEAD
 /// or
-=======
-///
-/// or
-///
->>>>>>> a42292f2
+/// ```math
+/// \alpha_L = \frac{\Delta\vec{x}\cdot\Delta\vec{g}}{\Delta\vec{g}\cdot\Delta\vec{g}}
+/// ```
+///
 /// ```math
 /// \alpha_L = \frac{\Delta\vec{x}\cdot\Delta\vec{g}}{\Delta\vec{g}\cdot\Delta\vec{g}}
 /// ```
@@ -233,11 +223,7 @@
 /// $`\Delta\vec{g}\equiv -\Delta\vec{p}`$ in the implementation below.
 ///
 /// [^1]: Barzilai, Jonathan; Borwein, Jonathan M. (1988). "Two-Point Step Size Gradient Methods". IMA Journal of Numerical Analysis. **8**: 141–148. doi:10.1093/imanum/8.1.141.
-<<<<<<< HEAD
 #[derive(TypedBuilder)]
-=======
-#[derive(Debug, TypedBuilder)]
->>>>>>> a42292f2
 pub struct BarzilaiBorwein<F>
 where
     F: Field,
