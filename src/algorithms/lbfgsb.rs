use std::{cmp::Ordering, collections::VecDeque};

use nalgebra::{DMatrix, DVector, RealField};
use num::Float;

use crate::{convert, Algorithm, Bound, Function, Status};

use super::{
    lbfgs::LBFGSGTerminator,
    line_search::{LineSearch, StrongWolfeLineSearch},
};

/// A terminator for the [`LBFGS`] [`Algorithm`] which causes termination when the magnitude of the
/// gradient vector becomes smaller than the given absolute tolerance. In such a case, the [`Status`]
/// of the [`Minimizer`](`crate::Minimizer`) will be set as converged with the message "GRADIENT
/// CONVERGED".
pub struct LBFGSBGTerminator<T> {
    tol_g_abs: T,
}
impl<T> LBFGSBGTerminator<T>
where
    T: RealField,
{
    fn update_convergence(&self, gradient: &DVector<T>, status: &mut Status<T>) {
        if gradient.dot(gradient).sqrt() < self.tol_g_abs {
            status.set_converged();
            status.update_message("GRADIENT CONVERGED");
        }
    }
}

/// A terminator for the [`LBFGSB`] [`Algorithm`] which causes termination when the change in the
/// function evaluation becomes smaller than the given absolute tolerance. In such a case, the [`Status`]
/// of the [`Minimizer`](`crate::Minimizer`) will be set as converged with the message "GRADIENT
/// CONVERGED".
pub struct LBFGSBFTerminator<T> {
    tol_f_abs: T,
}
impl<T> LBFGSBFTerminator<T>
where
    T: RealField,
{
    fn update_convergence(&self, fx_current: T, fx_previous: T, status: &mut Status<T>) {
        if fx_current - fx_previous < self.tol_f_abs {
            status.set_converged();
            status.update_message("F_EVAL CONVERGED");
        }
    }
}

/// The L-BFGS (Limited memory Broyden-Fletcher-Goldfarb-Shanno) algorithm.
///
/// This minimization [`Algorithm`] is a quasi-Newton minimizer which approximates the inverse of
/// the Hessian matrix using the L-BFGS update step. The BFGS algorithm is described in detail in Chapter
/// 6 of "Numerical Optimization"[^1] (pages 136-143).
///
/// [^1]: [Numerical Optimization. Springer New York, 2006. doi: 10.1007/978-0-387-40065-5.](https://doi.org/10.1007/978-0-387-40065-5)
#[allow(clippy::upper_case_acronyms)]
pub struct LBFGSB<T, U, E> {
    status: Status<T>,
    x: DVector<T>,
    g: DVector<T>,
    l: DVector<T>,
    u: DVector<T>,
    m_mat: DMatrix<T>,
    w_mat: DMatrix<T>,
    theta: T,
    f_previous: T,
    terminator_f: LBFGSBFTerminator<T>,
    g_tolerance: T,
    terminator_g: LBFGSBGTerminator<T>,
    line_search: Box<dyn LineSearch<T, U, E>>,
    m: usize,
    y_store: VecDeque<DVector<T>>,
    s_store: VecDeque<DVector<T>>,
    max_step: T,
}

impl<T, U, E> LBFGSB<T, U, E>
where
    T: Float + RealField,
{
<<<<<<< HEAD
    /// Set the termination condition concerning the function values.
    pub const fn with_terminator_f(mut self, term: LBFGSBFTerminator<T>) -> Self {
        self.terminator_f = term;
=======
    /// Set the termination condition concerning the gradient values.
    pub const fn with_terminator_g(mut self, term: LBFGSBGTerminator<T>) -> Self {
        self.terminator_g = term;
>>>>>>> afcbf825
        self
    }
    /// Set the value $`\varepsilon_g`$ for which $`||g_\text{proj}||_{\inf} < \varepsilon_g`$ will
    /// successfully terminate the algorithm (default = `1e-5`).
    pub const fn with_g_tolerance(mut self, tol: T) -> Self {
        self.g_tolerance = tol;
        self
    }
    /// Set the line search local method for local optimization of step size. Defaults to a line
    /// search which satisfies the strong Wolfe conditions, [`StrongWolfeLineSearch`]. Note that in
    /// general, this should only use [`LineSearch`] algorithms which satisfy the Wolfe conditions.
    /// Using the Armijo condition alone will lead to slower convergence.
    pub fn with_line_search<LS: LineSearch<T, U, E> + 'static>(mut self, line_search: LS) -> Self {
        self.line_search = Box::new(line_search);
        self
    }
}

impl<T, U, E> Default for LBFGSB<T, U, E>
where
    T: Float + RealField + Default,
{
    fn default() -> Self {
        Self {
            status: Default::default(),
            x: Default::default(),
            g: Default::default(),
            l: Default::default(),
            u: Default::default(),
            m_mat: Default::default(),
            w_mat: Default::default(),
            theta: T::one(),
            f_previous: T::infinity(),
            terminator_f: LBFGSBFTerminator {
                tol_f_abs: Float::cbrt(T::epsilon()),
            },
            g_tolerance: convert!(1e-5, T),
            terminator_g: LBFGSBGTerminator {
                tol_g_abs: Float::cbrt(T::epsilon()),
            },
            line_search: Box::new(StrongWolfeLineSearch::default()),
            m: 10,
            y_store: VecDeque::default(),
            s_store: VecDeque::default(),
            max_step: convert!(1e8, T),
        }
    }
}

impl<T, U, E> LBFGSB<T, U, E>
where
    T: RealField + Float,
{
    /// For Equation 6.1
    fn get_inf_norm_projected_gradient(&self) -> T {
        let x_minus_g = &self.x - &self.g;
        (0..x_minus_g.len())
            .map(|i| {
                if self.x[i] - self.g[i] < self.l[i] {
                    Float::abs(self.l[i] - self.x[i])
                } else if self.x[i] - self.g[i] > self.u[i] {
                    Float::abs(self.u[i] - self.x[i])
                } else {
                    Float::abs(self.g[i])
                }
            })
            .max_by(|a, b| a.partial_cmp(b).unwrap_or(Ordering::Equal))
            .unwrap_or_else(T::zero)
    }
    /// Equations 3.3, 3.4, 3.5, 3.6
    #[allow(clippy::expect_used)]
    fn update_w_mat_m_mat(&mut self) {
        let m = self.s_store.len();
        let n = self.x.len();
        let s_mat = DMatrix::from_fn(n, m, |i, j| self.s_store[j][i]);
        let y_mat = DMatrix::from_fn(n, m, |i, j| self.y_store[j][i]);

        // W
        self.w_mat = DMatrix::zeros(n, 2 * m);
        let mut y_view = self.w_mat.view_mut((0, 0), (n, m));
        y_view += &y_mat;
        let mut theta_s_view = self.w_mat.view_mut((0, m), (n, m));
        theta_s_view += s_mat.scale(self.theta);
        let theta_s_tr_s = (s_mat.transpose() * &s_mat).scale(self.theta);

        // M
        let s_tr_y = s_mat.transpose() * &y_mat;
        let d_vec = s_tr_y.diagonal();
        let mut l_mat = s_tr_y.lower_triangle();
        l_mat.set_diagonal(&DVector::from_element(m, T::zero()));
        let mut m_mat_inv = DMatrix::zeros(2 * m, 2 * m);
        let mut d_view = m_mat_inv.view_mut((0, 0), (m, m));
        d_view.set_diagonal(&(-&d_vec));
        let mut l_view = m_mat_inv.view_mut((m, 0), (m, m));
        l_view += &l_mat;
        let mut l_tr_view = m_mat_inv.view_mut((0, m), (m, m));
        l_tr_view += l_mat.transpose();
        let mut theta_s_tr_s_view = m_mat_inv.view_mut((m, m), (m, m));
        theta_s_tr_s_view += theta_s_tr_s;
        self.m_mat = m_mat_inv
            .try_inverse()
            .expect("Error: Something has gone horribly wrong, inversion of M failed!");
    }
    fn get_xcp_c_free_indices(&self) -> (DVector<T>, DVector<T>, Vec<usize>) {
        // Equations 4.1 and 4.2
        let (t, mut d): (DVector<T>, DVector<T>) = (0..self.g.len())
            .map(|i| {
                let ti = if self.g[i] < T::zero() {
                    (self.x[i] - self.u[i]) / self.g[i]
                } else if self.g[i] > T::zero() {
                    (self.x[i] - self.l[i]) / self.g[i]
                } else {
                    T::infinity()
                };
                let di = if ti < T::epsilon() {
                    T::zero()
                } else {
                    -self.g[i]
                };
                (ti, di)
            })
            .collect();
        let mut x_cp = self.x.clone();
        let mut free_indices: Vec<usize> = (0..t.len()).filter(|&i| t[i] > T::zero()).collect();
        free_indices.sort_by(|&a, &b| t[a].partial_cmp(&t[b]).unwrap_or(Ordering::Equal));
        let free_indices = VecDeque::from(free_indices);
        let mut t_old = T::zero();
        let mut i_free = 0;
        let mut b = free_indices[0];
        let mut t_b = t[b];
        let mut dt_b = t_b - t_old;

        let mut p = self.w_mat.transpose() * &d;
        let mut c = DVector::zeros(p.len());
        let mut df = -d.dot(&d);
        let mut ddf = -self.theta * df - p.dot(&(&self.m_mat * &p));
        let mut dt_min = -df / ddf;

        while dt_min >= dt_b && i_free < free_indices.len() {
            // b is the index of the smallest positive nonzero element of t, so d_b is never zero!
            x_cp[b] = if d[b] > T::zero() {
                self.u[b]
            } else {
                self.l[b]
            };
            let z_b = x_cp[b] - self.x[b];
            c += p.scale(dt_b);
            let g_b = self.g[b];
            let w_b_tr = self.w_mat.row(b);
            df += dt_b * ddf + g_b * (g_b + self.theta * z_b - w_b_tr.dot(&(&self.m_mat * &c)));
            ddf -= g_b
                * (self.theta * g_b
                    - convert!(2, T) * w_b_tr.dot(&(&self.m_mat * &p))
                    - g_b * w_b_tr.dot(&(&self.m_mat * w_b_tr.transpose())));
            // min here
            p += w_b_tr.transpose().scale(g_b);
            d[b] = T::zero();
            dt_min = -df / ddf;
            t_old = t_b;
            i_free += 1;
            if i_free < free_indices.len() {
                b = free_indices[i_free];
                t_b = t[b];
                dt_b = t_b - t_old;
            } else {
                t_b = T::infinity();
            }
        }
        dt_min = Float::max(dt_min, T::zero());
        t_old += dt_min;
        // for i in free_indices.iter() {
        for i in 0..self.x.len() {
            if t[i] >= t_b {
                x_cp[i] += t_old * d[i];
            }
        }
        let free_indices = (0..free_indices.len())
            .filter(|&i| x_cp[i] < self.u[i] && x_cp[i] > self.l[i])
            .collect();
        c += p.scale(dt_min);
        // let vec_free_indices = (0..x_cp.len())
        //     .filter(|&i| x_cp[i] < self.u[i] && x_cp[i] > self.l[i])
        //     .collect();
        (x_cp, c, free_indices)
    }
    // Direct primal method (page 1199, equations 5.4), returns x_bar such that the search
    // direction is d = x_bar - x
    #[allow(clippy::expect_used)]
    fn direct_primal_min(
        &self,
        x_cp: &DVector<T>,
        c: &DVector<T>,
        free_indices: &[usize],
    ) -> DVector<T> {
        let z_mat = DMatrix::from_fn(self.x.len(), free_indices.len(), |i, j| {
            if i == free_indices[j] {
                T::one()
            } else {
                T::zero()
            }
        });
        let r_hat_c = z_mat.transpose()
            * (&self.g + (x_cp - &self.x).scale(self.theta) - &self.w_mat * &self.m_mat * c);
        let w_tr_z_mat = self.w_mat.transpose() * &z_mat;
        let n_mat = DMatrix::identity(self.m_mat.shape().0, self.m_mat.shape().1)
            - (&self.m_mat * (&w_tr_z_mat * w_tr_z_mat.transpose())).unscale(self.theta);
        let n_mat_inv = n_mat
            .try_inverse()
            .expect("Error: Something has gone horribly wrong, inversion of N^{-1} failed!");
        let v = n_mat_inv * &self.m_mat * &self.w_mat.transpose() * &z_mat * &r_hat_c;
        let d_hat_u =
            -(r_hat_c + (w_tr_z_mat.transpose() * v).unscale(self.theta)).unscale(self.theta);
        // The minus sign here is missing in equation 5.11, this is a typo!
        let mut alpha_star = T::one();
        for i in 0..free_indices.len() {
            let i_free = free_indices[i];
            alpha_star = if d_hat_u[i] > T::zero() {
                Float::min(alpha_star, (self.u[i_free] - x_cp[i_free]) / d_hat_u[i])
            } else if d_hat_u[i] < T::zero() {
                Float::min(alpha_star, (self.l[i_free] - x_cp[i_free]) / d_hat_u[i])
            } else {
                alpha_star
            }
        }
        let mut x_bar = x_cp.clone();
        let d_hat_star = d_hat_u.scale(alpha_star);
        let z_d_hat_star = &z_mat * d_hat_star;
        for i in free_indices {
            x_bar[*i] += z_d_hat_star[*i]
        }
        x_bar
    }
    fn compute_step_direction(&self) -> DVector<T> {
        let (xcp, c, free_indices) = self.get_xcp_c_free_indices();
        let x_bar = if free_indices.is_empty() {
            xcp
        } else {
            self.direct_primal_min(&xcp, &c, &free_indices)
        };
        x_bar - &self.x
    }
    fn compute_max_step(&self, d: &DVector<T>) -> T {
        let mut max_step = self.max_step;
        for i in 0..self.x.len() {
            max_step = if d[i] > T::zero() {
                Float::min(max_step, (self.u[i] - self.x[i]) / d[i])
            } else if d[i] < T::zero() {
                Float::min(max_step, (self.l[i] - self.x[i]) / d[i])
            } else {
                max_step
            }
        }
        max_step
    }
}

impl<T, U, E> Algorithm<T, U, E> for LBFGSB<T, U, E>
where
    T: RealField + Float,
{
    fn initialize(
        &mut self,
        func: &dyn Function<T, U, E>,
        x0: &[T],
        bounds: Option<&Vec<Bound<T>>>,
        user_data: &mut U,
    ) -> Result<(), E> {
        self.l = DVector::from_element(x0.len(), T::neg_infinity());
        self.u = DVector::from_element(x0.len(), T::infinity());
        if let Some(bounds_vec) = bounds {
            for (i, bound) in bounds_vec.iter().enumerate() {
                match bound {
                    Bound::NoBound => {}
                    Bound::LowerBound(lb) => self.l[i] = *lb,
                    Bound::UpperBound(ub) => self.u[i] = *ub,
                    Bound::LowerAndUpperBound(lb, ub) => {
                        self.l[i] = *lb;
                        self.u[i] = *ub;
                    }
                }
            }
        }
        self.x = DVector::from_fn(x0.len(), |i, _| {
            if x0[i] < self.l[i] {
                self.l[i]
            } else if x0[i] > self.u[i] {
                self.u[i]
            } else {
                x0[i]
            }
        });
        self.g = DVector::from_vec(func.gradient(self.x.as_slice(), user_data)?);
        self.status.inc_n_g_evals();
        self.status.update_position((
            self.x.data.as_vec().to_vec(),
            func.evaluate(self.x.as_slice(), user_data)?,
        ));
        self.status.inc_n_f_evals();
        // self.update_w_mat_m_mat();
        self.w_mat = DMatrix::zeros(self.x.len(), 1);
        self.m_mat = DMatrix::zeros(1, 1);
        Ok(())
    }

    fn step(
        &mut self,
        _i_step: usize,
        func: &dyn Function<T, U, E>,
        bounds: Option<&Vec<Bound<T>>>,
        user_data: &mut U,
    ) -> Result<(), E> {
        let d = self.compute_step_direction();
        let max_step = self.compute_max_step(&d);
        let (_valid, alpha, f_kp1, g_kp1) = self.line_search.search(
            &self.x,
            &d,
            Some(max_step),
            func,
            bounds,
            user_data,
            &mut self.status,
        )?;
        let dx = d.scale(alpha);
        let grad_kp1_vec = DVector::from_vec(g_kp1);
        let dg = &grad_kp1_vec - &self.g;
        let sy = dx.dot(&dg);
        let yy = dg.dot(&dg);
        if sy > T::epsilon() * yy {
            self.s_store.push_back(dx.clone());
            self.y_store.push_back(dg);
            self.theta = yy / sy;
            if self.s_store.len() > self.m {
                self.s_store.pop_front();
                self.y_store.pop_front();
            }
            self.update_w_mat_m_mat();
        }
        self.x += dx;
        self.g = grad_kp1_vec;
        self.status
            .update_position((self.x.data.as_vec().to_vec(), f_kp1));
        Ok(())
    }

    fn check_for_termination(
        &mut self,
        func: &dyn Function<T, U, E>,
        bounds: Option<&Vec<Bound<T>>>,
        user_data: &mut U,
    ) -> Result<bool, E> {
        let f_current = func.evaluate_bounded(self.x.as_slice(), bounds, user_data)?;
        self.terminator_f
            .update_convergence(f_current, self.f_previous, &mut self.status);
        self.f_previous = f_current;
        if self.get_inf_norm_projected_gradient() < self.g_tolerance {
            self.status.set_converged();
            self.status
                .update_message("PROJECTED GRADIENT WITHIN TOLERANCE");
        }
        Ok(self.status.converged)
    }

    fn get_status(&self) -> &Status<T> {
        &self.status
    }
}<|MERGE_RESOLUTION|>--- conflicted
+++ resolved
@@ -5,10 +5,26 @@
 
 use crate::{convert, Algorithm, Bound, Function, Status};
 
-use super::{
-    lbfgs::LBFGSGTerminator,
-    line_search::{LineSearch, StrongWolfeLineSearch},
-};
+use super::line_search::{LineSearch, StrongWolfeLineSearch};
+
+/// A terminator for the [`LBFGSB`] [`Algorithm`] which causes termination when the change in the
+/// function evaluation becomes smaller than the given absolute tolerance. In such a case, the [`Status`]
+/// of the [`Minimizer`](`crate::Minimizer`) will be set as converged with the message "GRADIENT
+/// CONVERGED".
+pub struct LBFGSBFTerminator<T> {
+    tol_f_abs: T,
+}
+impl<T> LBFGSBFTerminator<T>
+where
+    T: RealField,
+{
+    fn update_convergence(&self, fx_current: T, fx_previous: T, status: &mut Status<T>) {
+        if fx_current - fx_previous < self.tol_f_abs {
+            status.set_converged();
+            status.update_message("F_EVAL CONVERGED");
+        }
+    }
+}
 
 /// A terminator for the [`LBFGS`] [`Algorithm`] which causes termination when the magnitude of the
 /// gradient vector becomes smaller than the given absolute tolerance. In such a case, the [`Status`]
@@ -25,25 +41,6 @@
         if gradient.dot(gradient).sqrt() < self.tol_g_abs {
             status.set_converged();
             status.update_message("GRADIENT CONVERGED");
-        }
-    }
-}
-
-/// A terminator for the [`LBFGSB`] [`Algorithm`] which causes termination when the change in the
-/// function evaluation becomes smaller than the given absolute tolerance. In such a case, the [`Status`]
-/// of the [`Minimizer`](`crate::Minimizer`) will be set as converged with the message "GRADIENT
-/// CONVERGED".
-pub struct LBFGSBFTerminator<T> {
-    tol_f_abs: T,
-}
-impl<T> LBFGSBFTerminator<T>
-where
-    T: RealField,
-{
-    fn update_convergence(&self, fx_current: T, fx_previous: T, status: &mut Status<T>) {
-        if fx_current - fx_previous < self.tol_f_abs {
-            status.set_converged();
-            status.update_message("F_EVAL CONVERGED");
         }
     }
 }
@@ -67,8 +64,8 @@
     theta: T,
     f_previous: T,
     terminator_f: LBFGSBFTerminator<T>,
+    terminator_g: LBFGSBGTerminator<T>,
     g_tolerance: T,
-    terminator_g: LBFGSBGTerminator<T>,
     line_search: Box<dyn LineSearch<T, U, E>>,
     m: usize,
     y_store: VecDeque<DVector<T>>,
@@ -80,15 +77,14 @@
 where
     T: Float + RealField,
 {
-<<<<<<< HEAD
     /// Set the termination condition concerning the function values.
     pub const fn with_terminator_f(mut self, term: LBFGSBFTerminator<T>) -> Self {
         self.terminator_f = term;
-=======
+        self
+    }
     /// Set the termination condition concerning the gradient values.
     pub const fn with_terminator_g(mut self, term: LBFGSBGTerminator<T>) -> Self {
         self.terminator_g = term;
->>>>>>> afcbf825
         self
     }
     /// Set the value $`\varepsilon_g`$ for which $`||g_\text{proj}||_{\inf} < \varepsilon_g`$ will
@@ -125,10 +121,10 @@
             terminator_f: LBFGSBFTerminator {
                 tol_f_abs: Float::cbrt(T::epsilon()),
             },
-            g_tolerance: convert!(1e-5, T),
             terminator_g: LBFGSBGTerminator {
                 tol_g_abs: Float::cbrt(T::epsilon()),
             },
+            g_tolerance: convert!(1e-5, T),
             line_search: Box::new(StrongWolfeLineSearch::default()),
             m: 10,
             y_store: VecDeque::default(),
@@ -443,6 +439,8 @@
         self.terminator_f
             .update_convergence(f_current, self.f_previous, &mut self.status);
         self.f_previous = f_current;
+        self.terminator_g
+            .update_convergence(&self.g, &mut self.status);
         if self.get_inf_norm_projected_gradient() < self.g_tolerance {
             self.status.set_converged();
             self.status
